--- conflicted
+++ resolved
@@ -62,10 +62,7 @@
       artistsStore.fetchTopArtists(period.value),
       albumsStore.fetchTopAlbums(period.value),
       tracksStore.fetchTopTracks(period.value),
-<<<<<<< HEAD
-=======
-      tagsStore.fetchTopTags(period.value)
->>>>>>> 139fdcb7
+      tagsStore.fetchTopTags()
     ]);
 
     console.log('Data fetched successfully:',
